--- conflicted
+++ resolved
@@ -1,11 +1,7 @@
 name = "PSFModels"
 uuid = "9ba017d1-7760-46cd-84a3-1e79e9ae9ddc"
 authors = ["Miles Lucas <mdlucas@hawaii.edu> and contributors"]
-<<<<<<< HEAD
-version = "0.7.2"
-=======
 version = "0.8.0"
->>>>>>> fa89416a
 
 [deps]
 CoordinateTransformations = "150eb455-5306-5404-9cee-2592286d6298"
