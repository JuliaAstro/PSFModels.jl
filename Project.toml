--- conflicted
+++ resolved
@@ -1,11 +1,7 @@
 name = "PSFModels"
 uuid = "9ba017d1-7760-46cd-84a3-1e79e9ae9ddc"
 authors = ["Miles Lucas <mdlucas@hawaii.edu> and contributors"]
-<<<<<<< HEAD
-version = "0.4.1"
-=======
 version = "0.5.0"
->>>>>>> e53171c0
 
 [deps]
 CoordinateTransformations = "150eb455-5306-5404-9cee-2592286d6298"
